// Copyright 2014 Canonical Ltd.
// Licensed under the AGPLv3, see LICENCE file for details.

package v4 // import "gopkg.in/juju/charmstore.v5-unstable/internal/v4"

import (
	"encoding/base64"
	"net/http"
	"strings"
	"time"

	"gopkg.in/errgo.v1"
	"gopkg.in/juju/charmrepo.v2-unstable/csclient/params"
	"gopkg.in/macaroon-bakery.v1/bakery"
	"gopkg.in/macaroon-bakery.v1/bakery/checkers"
	"gopkg.in/macaroon-bakery.v1/httpbakery"
	"gopkg.in/macaroon.v1"

	"gopkg.in/juju/charmstore.v5-unstable/internal/router"
)

const (
<<<<<<< HEAD
	basicRealm            = "CharmStore4"
	promulgatorsGroup     = "promulgators"
	opReadArchive         = "read-archive"
	opOther               = "other-operation"
	defaultMacaroonExpiry = 24 * time.Hour
=======
	basicRealm        = "CharmStore4"
	promulgatorsGroup = "charmers"
>>>>>>> a3afbf1c
)

// authorize checks that the current user is authorized based on the provided
// ACL and optional entity. If an authenticated user is required, authorize tries to retrieve the
// current user in the following ways:
// - by checking that the request's headers HTTP basic auth credentials match
//   the superuser credentials stored in the API handler;
// - by checking that there is a valid macaroon in the request's cookies.
// A params.ErrUnauthorized error is returned if superuser credentials fail;
// otherwise a macaroon is minted and a httpbakery discharge-required
// error is returned holding the macaroon.
//
// This method also sets h.auth to the returned authorization info.
func (h *ReqHandler) authorize(req *http.Request, acl []string, alwaysAuth bool, entityId *router.ResolvedURL) (authorization, error) {
	logger.Infof(
		"authorize, auth location %q, acl %q, path: %q, method: %q",
		h.handler.config.IdentityLocation,
		acl,
		req.URL.Path,
		req.Method)

	if !alwaysAuth {
		// No need to authenticate if the ACL is open to everyone.
		for _, name := range acl {
			if name == params.Everyone {
				return authorization{}, nil
			}
		}
	}

	auth, verr := h.checkRequest(req, entityId, opOther)
	if verr == nil {
		if err := h.checkACLMembership(auth, acl); err != nil {
			return authorization{}, errgo.WithCausef(err, params.ErrUnauthorized, "")
		}
		h.auth = auth
		return auth, nil
	}
	if _, ok := errgo.Cause(verr).(*bakery.VerificationError); !ok {
		return authorization{}, errgo.Mask(verr, errgo.Is(params.ErrUnauthorized))
	}

	// Macaroon verification failed: mint a new macaroon.
	// We need to deny access for opReadArchive operations because they
	// may require more specific checks that terms and conditions have been
	// satisfied.
	m, err := h.newMacaroon(checkers.DenyCaveat(opReadArchive))
	if err != nil {
		return authorization{}, errgo.Notef(err, "cannot mint macaroon")
	}

	// Request that this macaroon be supplied for all requests
	// to the whole handler.
	// TODO use a relative URL here: router.RelativeURLPath(req.RequestURI, "/")
	cookiePath := "/"
	return authorization{}, httpbakery.NewDischargeRequiredErrorForRequest(m, cookiePath, verr, req)
}

// authorizeEntityAndTerms is similar to the authorize method, but
// in addition it also checks if the entity meta data specifies
// and terms and conditions that the user needs to agree to. If so,
// it will require the user to agree to those terms and conditions
// by adding a third party caveat addressed to the terms service
// requiring the user to have agreements to specified terms.
func (h *ReqHandler) authorizeEntityAndTerms(req *http.Request, entityId *router.ResolvedURL) (authorization, error) {
	logger.Infof(
		"authorize, auth location %q, terms location %q, path: %q, method: %q",
		h.handler.config.IdentityLocation,
		h.handler.config.TermsLocation,
		req.URL.Path,
		req.Method)

	if entityId == nil {
		return authorization{}, errgo.WithCausef(nil, params.ErrUnauthorized, "entity id not specified")
	}
	entity, err := h.Store.FindEntity(entityId)
	if err != nil {
		return authorization{}, errgo.Mask(err, errgo.Is(params.ErrNotFound))
	}

	baseEntity, err := h.Store.FindBaseEntity(&entityId.URL, "acls")
	if err != nil {
		return authorization{}, errgo.Mask(err, errgo.Is(params.ErrNotFound))
	}
	if len(entity.CharmMeta.Terms) == 0 {
		// No need to authenticate if the ACL is open to everyone.
		if baseEntity.Public {
			return authorization{}, nil
		}
		for _, name := range baseEntity.ACLs.Read {
			if name == params.Everyone {
				return authorization{}, nil
			}
		}
	}

	if len(entity.CharmMeta.Terms) > 0 && h.handler.config.TermsLocation == "" {
		return authorization{}, errgo.WithCausef(nil, params.ErrUnauthorized, "charmstore not configured to serve charms with terms and conditions")
	}

	auth, verr := h.checkRequest(req, entityId, opReadArchive)
	if verr == nil {
		if err := h.checkACLMembership(auth, baseEntity.ACLs.Read); err != nil {
			return authorization{}, errgo.WithCausef(err, params.ErrUnauthorized, "")
		}
		h.auth = auth
		return auth, nil
	}
	if _, ok := errgo.Cause(verr).(*bakery.VerificationError); !ok {
		return authorization{}, errgo.Mask(verr, errgo.Is(params.ErrUnauthorized))
	}

	caveats := []checkers.Caveat{
		checkers.AllowCaveat(opReadArchive, opOther),
	}
	if len(entity.CharmMeta.Terms) > 0 {
		caveats = append(caveats,
			checkers.Caveat{h.handler.config.TermsLocation, "has-agreed " + strings.Join(entity.CharmMeta.Terms, ",")},
		)
	}

	// Macaroon verification failed: mint a new macaroon.
	m, err := h.newMacaroon(caveats...)
	if err != nil {
		return authorization{}, errgo.Notef(err, "cannot mint macaroon")
	}

	// Request that this macaroon be supplied for all requests
	// to the whole handler.
	// TODO use a relative URL here: router.RelativeURLPath(req.RequestURI, "/")
	cookiePath := "/"
	return authorization{}, httpbakery.NewDischargeRequiredErrorForRequest(m, cookiePath, verr, req)
}

// checkRequest checks for any authorization tokens in the request and returns any
// found as an authorization. If no suitable credentials are found, or an error occurs,
// then a zero valued authorization is returned.
// It also checks any first party caveats. If the entityId is provided, it will
// be used to check any "is-entity" first party caveat.
// In addition it adds a checker that checks if operation specified
// by the operation parameters is allowed.
func (h *ReqHandler) checkRequest(req *http.Request, entityId *router.ResolvedURL, operation string) (authorization, error) {
	user, passwd, err := parseCredentials(req)
	if err == nil {
		if user != h.handler.config.AuthUsername || passwd != h.handler.config.AuthPassword {
			return authorization{}, errgo.WithCausef(nil, params.ErrUnauthorized, "invalid user name or password")
		}
		return authorization{Admin: true}, nil
	}
	bk := h.Store.Bakery
	if errgo.Cause(err) != errNoCreds || bk == nil || h.handler.config.IdentityLocation == "" {
		return authorization{}, errgo.WithCausef(err, params.ErrUnauthorized, "authentication failed")
	}
	attrMap, err := httpbakery.CheckRequest(bk, req, nil, checkers.New(
		checkers.CheckerFunc{
			Condition_: "is-entity",
			Check_: func(_, arg string) error {
				if entityId == nil {
					return errgo.Newf("API operation does not involve expected entity %v", arg)
				}
				purl := entityId.PromulgatedURL()
				if entityId.URL.String() == arg || purl != nil && purl.String() == arg {
					// We allow either the non-promulgated or the promulgated
					// URL form.
					return nil
				}
				return errgo.Newf("API operation on entity %v, want %v", entityId, arg)
			},
		},
		checkers.OperationChecker(operation),
	))
	if err != nil {
		return authorization{}, errgo.Mask(err, errgo.Any)
	}
	return authorization{
		Admin:    false,
		Username: attrMap[usernameAttr],
	}, nil
}

// AuthorizeEntity checks that the given HTTP request
// can access the entity with the given id.
func (h *ReqHandler) AuthorizeEntity(id *router.ResolvedURL, req *http.Request) error {
	baseEntity, err := h.Store.FindBaseEntity(&id.URL, "acls", "developmentacls")
	if err != nil {
		if errgo.Cause(err) == params.ErrNotFound {
			return errgo.WithCausef(nil, params.ErrNotFound, "entity %q not found", id)
		}
		return errgo.Notef(err, "cannot retrieve entity %q for authorization", id)
	}
	acls := baseEntity.ACLs
	if id.Development {
		acls = baseEntity.DevelopmentACLs
	}
	return h.authorizeWithPerms(req, acls.Read, acls.Write, id)
}

func (h *ReqHandler) authorizeWithPerms(req *http.Request, read, write []string, entityId *router.ResolvedURL) error {
	var acl []string
	switch req.Method {
	case "DELETE", "PATCH", "POST", "PUT":
		acl = write
	default:
		acl = read
	}
	_, err := h.authorize(req, acl, false, entityId)
	return err
}

const usernameAttr = "username"

// authorization conatains authorization information extracted from an HTTP request.
// The zero value for a authorization contains no privileges.
type authorization struct {
	Admin    bool
	Username string
}

func (h *ReqHandler) groupsForUser(username string) ([]string, error) {
	if h.handler.config.IdentityAPIURL == "" {
		logger.Debugf("IdentityAPIURL not configured, not retrieving groups for %s", username)
		return nil, nil
	}
	// TODO cache groups for a user
	return h.handler.identityClient.GroupsForUser(username)
}

func (h *ReqHandler) checkACLMembership(auth authorization, acl []string) error {
	if auth.Admin {
		return nil
	}
	if auth.Username == "" {
		return errgo.New("no username declared")
	}
	// First check if access is granted without querying for groups.
	for _, name := range acl {
		if name == auth.Username || name == params.Everyone {
			return nil
		}
	}
	groups, err := h.groupsForUser(auth.Username)
	if err != nil {
		logger.Errorf("cannot get groups for %q: %v", auth.Username, err)
		return errgo.Newf("access denied for user %q", auth.Username)
	}
	for _, name := range acl {
		for _, g := range groups {
			if g == name {
				return nil
			}
		}
	}
	return errgo.Newf("access denied for user %q", auth.Username)
}

func (h *ReqHandler) newMacaroon(caveats ...checkers.Caveat) (*macaroon.Macaroon, error) {
	caveats = append(caveats,
		checkers.NeedDeclaredCaveat(
			checkers.Caveat{
				Location:  h.handler.config.IdentityLocation,
				Condition: "is-authenticated-user",
			},
			usernameAttr,
		),
		checkers.TimeBeforeCaveat(time.Now().Add(defaultMacaroonExpiry)),
	)
	// TODO generate different caveats depending on the requested operation
	// and whether there's a charm id or not.
	// Mint an appropriate macaroon and send it back to the client.
	return h.Store.Bakery.NewMacaroon("", nil, caveats)
}

var errNoCreds = errgo.New("missing HTTP auth header")

// parseCredentials parses the given request and returns the HTTP basic auth
// credentials included in its header.
func parseCredentials(req *http.Request) (username, password string, err error) {
	auth := req.Header.Get("Authorization")
	if auth == "" {
		return "", "", errNoCreds
	}
	parts := strings.Fields(auth)
	if len(parts) != 2 || parts[0] != "Basic" {
		return "", "", errgo.New("invalid HTTP auth header")
	}
	// Challenge is a base64-encoded "tag:pass" string.
	// See RFC 2617, Section 2.
	challenge, err := base64.StdEncoding.DecodeString(parts[1])
	if err != nil {
		return "", "", errgo.New("invalid HTTP auth encoding")
	}
	tokens := strings.SplitN(string(challenge), ":", 2)
	if len(tokens) != 2 {
		return "", "", errgo.New("invalid HTTP auth contents")
	}
	return tokens[0], tokens[1], nil
}<|MERGE_RESOLUTION|>--- conflicted
+++ resolved
@@ -20,16 +20,11 @@
 )
 
 const (
-<<<<<<< HEAD
 	basicRealm            = "CharmStore4"
 	promulgatorsGroup     = "promulgators"
 	opReadArchive         = "read-archive"
 	opOther               = "other-operation"
 	defaultMacaroonExpiry = 24 * time.Hour
-=======
-	basicRealm        = "CharmStore4"
-	promulgatorsGroup = "charmers"
->>>>>>> a3afbf1c
 )
 
 // authorize checks that the current user is authorized based on the provided
@@ -105,21 +100,26 @@
 	if entityId == nil {
 		return authorization{}, errgo.WithCausef(nil, params.ErrUnauthorized, "entity id not specified")
 	}
+
 	entity, err := h.Store.FindEntity(entityId)
 	if err != nil {
 		return authorization{}, errgo.Mask(err, errgo.Is(params.ErrNotFound))
 	}
 
-	baseEntity, err := h.Store.FindBaseEntity(&entityId.URL, "acls")
+	baseEntity, err := h.Store.FindBaseEntity(&entityId.URL, "acls", "developmentacls")
 	if err != nil {
 		return authorization{}, errgo.Mask(err, errgo.Is(params.ErrNotFound))
 	}
+
+	acls := baseEntity.ACLs
+	if entityId.Development {
+		acls = baseEntity.DevelopmentACLs
+	}
+	logger.Errorf("XXX ACLS %#v %#v %#v", baseEntity.DevelopmentACLs, baseEntity.URL, entityId.GoString())
+
 	if len(entity.CharmMeta.Terms) == 0 {
 		// No need to authenticate if the ACL is open to everyone.
-		if baseEntity.Public {
-			return authorization{}, nil
-		}
-		for _, name := range baseEntity.ACLs.Read {
+		for _, name := range acls.Read {
 			if name == params.Everyone {
 				return authorization{}, nil
 			}
@@ -132,7 +132,7 @@
 
 	auth, verr := h.checkRequest(req, entityId, opReadArchive)
 	if verr == nil {
-		if err := h.checkACLMembership(auth, baseEntity.ACLs.Read); err != nil {
+		if err := h.checkACLMembership(auth, acls.Read); err != nil {
 			return authorization{}, errgo.WithCausef(err, params.ErrUnauthorized, "")
 		}
 		h.auth = auth
